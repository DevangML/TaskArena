# TaskArena SaaS

TaskArena SaaS installs a background worker service that orchestrates Claude CLI plan/apply jobs for any repository on your machine. The service lives entirely under `~/.taskarena/`, exposes a local HTTP endpoint for job submission, and ships with a convenient `ta` CLI helper.

## Features

- **One-line installation** that provisions the service, CLI, agent rules, and background process.
- **Background job runner** (`systemd`, `launchd`, or `nohup` fallback) that persists across restarts.
- **Claude CLI plan-first execution** with automatic detection of `claude -p` support and safe fallback to `claude code plan/apply`.
- **Rule merging** that loads host project rules from `docs/rules.md` or `docs/rules/*.md` and layers on TaskArena agent guidance.
- **File-system queue** rooted at `~/.taskarena/queue/{inbox,running,done,failed}` for atomic worker claims.
- **Artifacts and logs** stored in `~/.taskarena/patches/<repo_key>/<job_id>/` and `~/.taskarena/logs/run.jsonl`.
- **Local CLI helper** (`~/.local/bin/ta`) that sends tasks to the daemon.

## Quick start

```bash
curl -fsSL https://raw.githubusercontent.com/DevangML/TaskArena/main/install.sh | bash
```

After installation the `ta` command is ready:

```bash
# Run from within a repository
ta . "Refactor the parser to stream tokens"

# Or target another path
ta ~/projects/app "Add README badges"
```

<<<<<<< HEAD
### Configure Claude CLI discovery

TaskArena resolves the Claude CLI by checking the `CLAUDE_CLI` environment
variable, the current `PATH`, and `~/.local/bin/claude`. If the service
starts before `claude` is available on those locations, set `CLAUDE_CLI` to
the full executable path (e.g. `export CLAUDE_CLI=/usr/local/bin/claude`) and
restart the TaskArena service.

=======
>>>>>>> b9c7093f
### Visualize job progress

Stream TaskArena job activity as a chat-style transcript by piping the `progress.sh`
helper through `bash`. The script reads from the local `~/.taskarena/` queue and
artifact directories, so it can be run on the same machine where the service is
processing jobs:

```bash
curl -fsSL https://raw.githubusercontent.com/DevangML/TaskArena/main/progress.sh | bash -s -- <job-id>
```

Replace `<job-id>` with the identifier returned when submitting a job (printed by
`ta` as part of the JSON response). The viewer polls for status transitions, displays
the merged prompt and repository path, and streams planner/applier outputs as
color-coded chat messages until the job completes.

## Runtime layout

```
~/.taskarena/
  service.py              # Background HTTP + worker process
  queue/                  # inbox, running, done, failed
  logs/run.jsonl          # Append-only job log
  patches/<repo_key>/<id>/# Plan and apply artifacts per job
  rules/agents.md         # TaskArena additive rules
```

The daemon listens on `http://127.0.0.1:8787/jobs` and launches `TA_WORKERS` worker threads (default 4). Each worker:

1. Claims a JSON job file from the inbox via `os.replace` for atomic locking.
2. Loads combined rules (host first, TaskArena additive) and renders the planning template.
3. Runs the Claude CLI planning step, then the apply step, capturing stdout/stderr into artifacts.
4. Moves the job file to `done/` or `failed/` and appends a JSON line to the run log.

## Background service

- **Linux:** Installs `~/.config/systemd/user/taskarena.service` and enables it via `systemctl --user`.
- **macOS:** Creates `~/Library/LaunchAgents/com.taskarena.service.plist` and loads it with `launchctl`.
- **Other platforms:** Falls back to `nohup python3 ~/.taskarena/service.py &` with logs in `~/.taskarena/logs/`.

## Development

- `service.py` contains the HTTP server, queue, and worker implementation.
- `cli/ta` submits jobs to the local daemon.
- `rules/agents.md` documents TaskArena’s additive rules; host repositories keep control of their existing docs.
- `install.sh` bootstraps the environment when fetched via the published curl command.

Refer to the `docs/` folder for the fact sheet, goal, and acceptance criteria that guided this implementation.<|MERGE_RESOLUTION|>--- conflicted
+++ resolved
@@ -28,17 +28,6 @@
 ta ~/projects/app "Add README badges"
 ```
 
-<<<<<<< HEAD
-### Configure Claude CLI discovery
-
-TaskArena resolves the Claude CLI by checking the `CLAUDE_CLI` environment
-variable, the current `PATH`, and `~/.local/bin/claude`. If the service
-starts before `claude` is available on those locations, set `CLAUDE_CLI` to
-the full executable path (e.g. `export CLAUDE_CLI=/usr/local/bin/claude`) and
-restart the TaskArena service.
-
-=======
->>>>>>> b9c7093f
 ### Visualize job progress
 
 Stream TaskArena job activity as a chat-style transcript by piping the `progress.sh`
